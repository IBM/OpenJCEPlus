# Table Of Contents

- [Overview](#overview)
- [How to Build `OpenJCEPlus` and Java Native Interface Library](#how-to-build-openjceplus-and-java-native-interface-library)
- [Test Execution](#test-execution)
  - [Run All Tests](#run-all-tests)
  - [Run Single Test](#run-single-test)
- [OpenJCEPlus and OpenJCEPlusFIPS Provider SDK Installation](#openjceplus-and-openjceplusfips-provider-sdk-installation)
- [Features and Algorithms](#features-and-algorithms)
- [Contributions](#contributions)

# Overview

This project contains source code associated with the `OpenJCEPlus` and `OpenJCEPlusFIPS` cryptographic providers that can be used within a Java SDK. At this time, this project intends to only issue source code releases which will not include any binary distribution format. These cryptographic providers contain capabilities to support JCE cryptographic operations using the `Open Crypto Kit` cryptographic library.

**IMPORTANT NOTE:
Although this project uses the term "FIPS" in different code paths and naming conventions the code and binary files derived from this code CANNOT be
considered FIPS compliant. Achieving certified FIPS cryptography requires the underlying library binary to be FIPS certified for specific platforms
and architectures. Any cryptographic libraries developed must adhere to rigorous FIPS standards and should not be assumed to be available in any environment.
All environments and binaries must undergo the FIPS certification process with NIST to ensure compliance.**

This github branch can only be used with Java version 11.

Build Status:

[![GitHub Actions OpenJCEPlus](https://github.com/IBM/OpenJCEPlus/actions/workflows/github-actions.yml/badge.svg?branch=java11)](https://github.com/IBM/OpenJCEPlus/actions/workflows/github-actions.yml)

## How to Build `OpenJCEPlus` and Java Native Interface Library

`OpenJCEPlus` and `OpenJCEPlusFIPS` providers are currently supported on the following architectures and operating system combinations as reported by `mvn --version` in the values `OS name` and `arch`:
| OS name                 | arch        |
| ----------------------- | ----------- |
| linux                   | aarch64     |
| linux                   | amd64       |
| linux                   | s390x       |
| linux                   | ppc64le     |
| Windows Server 2022     | amd64       |
| AIX                     | ppc64       |
| Mac OS X                | aarch64     |
| Mac OS X                | amd64       |

Follow these steps to build the `OpenJCEPlus` and `OpenJCEPlusFIPS` providers along with a dependent Java Native Interface library. Keep in mind that `$PROJECT_HOME` can represent any directory on your system and will be referred to as such in the subsequent instructions. Also keep in mind that the value `$JAVA_VERSION` below must match the same version of the branch of OpenJCEPlus being built. For example if building the `java21` branch the `$JAVA_VERSION` must match the Java 21 SDK version such as `21.0.2+13`.

1. Create an OCK directory, for example:

    ```console
    mkdir $PROJECT_HOME/OCK
    ```

1. Follow instructions available in the project [OpenCryptographyKitC](https://github.com/IBM/OpenCryptographyKitC/) to build both the SDK tar file and the binary distribution tar file. You can also refer to this projects [github-actions.yml](.github/workflows/github-actions.yml) file for details on how this project incorporates and builds the [OpenCryptographyKitC](https://github.com/IBM/OpenCryptographyKitC/) project for testing purposes.

1. Extract the Java gskit SDK tar and gskit tar file into the directory previously created:

    ```console
    cd $PROJECT_HOME/OCK
    tar xvf jgsk_crypto_8_9_3_0_sdk.tar
    tar xvf jgsk_crypto_8_9_3_0.tar
    ```

1. Copy the OCK library referred to as ICC to the correct location:

    Based on the platform, the library file (i.e., `$LIBJGSKIT_LIBRARY`) is named differently. The  values are as follows:
   * AIX/Linux: `libjgsk8iccs_64.so`
   * Mac OS X: `libjgsk8iccs.dylib`
   * Windows: `jgsk8iccs_64.dll`

   Create the `lib64` directory and copy the `$LIBJGSKIT_LIBRARY` library to that location:

   ```console
   mkdir $PROJECT_HOME/OCK/jgsk_sdk/lib64
   cp $PROJECT_HOME/OCK/$LIBJGSKIT_LIBRARY $PROJECT_HOME/OCK/jgsk_sdk/lib64
   ```

   On AIX also copy the library to the `jgsk_sdk` directory **in addition** to the `lib64` directory above.

   ```console
   cp $PROJECT_HOME/OCK/$LIBJGSKIT_LIBRARY $PROJECT_HOME/OCK/jgsk_sdk
   ```

1. Install `Maven` and place the command in your `PATH`. These instructions are OS dependant. It is recommended to make use of version `3.9.2`, although other versions of `Maven` are known to work.
You can test your installation by issuing `mvn --version`. For example:

    ```console
    $ mvn --version
    Apache Maven 3.9.2 (c9616018c7a021c1c39be70fb2843d6f5f9b8a1c)
    Maven home: /tools/apache-maven-3.9.2
    Java version: $JAVA_VERSION, vendor: IBM Corporation, runtime: /opt/ibm/sdks/jdk-$JAVA_VERSION
    Default locale: en_US, platform encoding: ISO8859-1
    OS name: "aix", version: "7.2", arch: "ppc64", family: "unix"
    ```

1. Clone the `OpenJCEPlus` repository.

1. Change directory to the root directory where the `pom.xml` file exists.

    ```console
    cd OpenJCEPlus
    ```

1. Set your `JAVA_HOME` environment variable. This will be the SDK used to compile the project. You must set your JAVA_HOME value to Java version 11 when using code located in the `java11` branch.

    ```console
    export JAVA_HOME="/opt/ibm/sdks/jdk-$JAVA_VERSION"
    ```

1. Set the location of the variable `GSKIT_SDK` to the directory extracted in the above steps.

    ```console
    export GSKIT_HOME="$PROJECT_HOME/OCK/jgsk_sdk"
    ```

1. **(Only for Windows)** Some additional environment variables need to be set in Windows. There are certain header files and libraries that are required to build the `OpenJCEPlus` and `OpenJCEPlusFIPS` providers in a Windows environment and those files are found in the exported directories. It is assumed that you are running through a `CYGWIN` prompt.

    ```console
    export PATH=/cygdrive/c/Program\ Files\ \(x86\)/Windows\ Kits/10/bin/10.0.19041.0/x64/:/cygdrive/c/Program\ Files/Microsoft\ Visual\ Studio/2022/Professional/VC/Tools/MSVC/14.31.31103/bin/Hostx64/x64/:$PATH

    export INCLUDE="C:/Program Files (x86)/Windows Kits/10/include/10.0.19041.0/um/;C:/Program Files (x86)/Windows Kits/10/include/10.0.19041.0/shared/;C:/Program Files/Microsoft Visual Studio/2022/Professional/VC/Tools/MSVC/14.31.31103/include/;C:/Program Files (x86)/Windows Kits/10/include/10.0.19041.0/ucrt/"

    export LIB="C:/Program Files/Microsoft Visual Studio/2022/Professional/VC/Tools/MSVC/14.31.31103/lib/x64;C:/Program Files (x86)/Windows Kits/10/lib/10.0.19041.0/ucrt/x64;C:/Program Files (x86)/Windows Kits/10/lib/10.0.19041.0/um/x64"
    ```

    **NOTE 1**: You need to have installed `Microsoft Visual Studio` and `CYGWIN` on your machine.

    **NOTE 2**: You might have to adapt the exported environment variables, if the installation directory of `Visual Studio` is different on your machine, or the versions you have available for `Windows Kits` and `Visual Studio` are diffent (e.g., the `Windows Kits` version in the variables above is `10.0.19041.0`, but it might be different on your machine).

1. Compile the `OpenJCEPlus` and `OpenJCEPlusFIPS` providers along with the Java Native Interface library. This command intentionally skips test execution. See instructions below for [running tests](#Test-Execution).

    ```console
    mvn '-Dock.library.path=$PROJECT_HOME/OCK/' install -DskipTests
    ```

    On Mac:

    ```console
    mvn '-Dock.library.path=$PROJECT_HOME/OCK/jgsk_crypto' install -DskipTests
    ```

## Test Execution

Tests are available within the `OpenJCEPlus` repository. These Junit tests can be run in various ways including running individual tests or the entire test suite.

### Run all tests

On AIX:

   * You must set an additional setting for the `LIBPATH` environment variable:

   ```console
    export LIBPATH="$PROJECT_HOME/OCK/:$PROJECT_HOME/OCK/jgsk_sdk"
   ```

   * If you are using a JDK that bundles `OpenJCEPlus`, like `Semeru`, and you want to make sure that you use an `OCK` library different than the one bundled with the JDK, you need to delete the bundled one. More specifically you need to run:

   ```console
    rm $JAVA_INSTALL_DIRECTORY/jdk-$JAVA_VERSION/lib/libjgsk8iccs_64.so
    rm -rf $JAVA_INSTALL_DIRECTORY/jdk-$JAVA_VERSION/lib/C
    rm -rf $JAVA_INSTALL_DIRECTORY/jdk-$JAVA_VERSION/lib/N
   ```

On all platforms set the following environment variables and execute all the tests using `mvn`. You must set your JAVA_HOME value to Java version 11 when using code located in the `java11` branch.

```console
export JAVA_HOME="$JAVA_INSTALL_DIRECTORY/jdk-$JAVA_VERSION"
export GSKIT_HOME="$PROJECT_HOME/OCK/jgsk_sdk"
mvn '-Dock.library.path=$PROJECT_HOME/OCK/' test
```

**NOTE**: When using a JDK that doesn't have `OpenJCEPlus` bundled with it, you might notice a few warnings like `WARNING: Unknown module: openjceplus specified to --add-exports`. There is no need to worry as they do not affect execution of tests or the build itself.

### Run single test

On AIX you must set an additional setting for the `LIBPATH` environment variable:

```console
export LIBPATH="$PROJECT_HOME/OCK/:$PROJECT_HOME/OCK/jgsk_sdk"
```

On all platforms change to the OpenJCEPlus directory and set the following environment variables and execute a specific test name using `mvn`. You must set your JAVA_HOME value to Java version 11 when using code located in the `java11` branch.

```console
cd OpenJCEPlus
export JAVA_HOME="$JAVA_INSTALL_DIRECTORY/jdk-$JAVA_VERSION"
export GSKIT_HOME="$PROJECT_HOME/OCK/jgsk_sdk"
mvn '-Dock.library.path=$PROJECT_HOME/OCK/' test -Dtest=TestClassname
```

## OpenJCEPlus and OpenJCEPlusFIPS Provider SDK Installation

1. There are two ways to configure and make use of the OpenJCEPlus and OpenJCEPlusFIPS providers:

    - Approach 1: Modify your `java.security` file located in the `$JAVA_HOME/conf/security` directory by adding one, or both, of the following providers. The value `XX`
below represents your desired preference order. Setting `XX` to 1 would install the provider as the top priority. Be sure to restart your application for the setting to
take effect.

        ```console
        security.provider.XX=com.ibm.crypto.plus.provider.OpenJCEPlus
        ```

        And/Or

        ```console
        security.provider.XX=com.ibm.crypto.plus.provider.OpenJCEPlusFIPS
        ```

    - Approach 2: Programmatic Installation Using `insertProviderAt`
        To register a JCE provider programmatically, use the `java.security.Security.insertProviderAt` method. This method allows you to specify the provider and its preference order directly in your Java code.

        ```java
        import java.security.Security;
        public class ProviderInsert {
            public static void main(String[] args) {
                // The value `XX` below represents your desired preference order. Setting this value to
                // position 1 would install the provider as the top priority.
                Security.insertProviderAt(new com.ibm.crypto.plus.provider.OpenJCEPlus(), XX);
            }
        }
        ```

1. A user may optionally choose to install a custom built OpenJCEPlus module built via mvn:

    1. If you're using a Java runtime environment that already includes OpenJCEPlus, such as Semeru, you can optionally pick up
    a newly built module and library:

        ```console
        --patch-module openjceplus="target/classes"
        ```

        ```console
        '-Dock.library.path=$PROJECT_HOME/OCK/'
        ```

        ```console
        -Djgskit.library.path=$ANYDIRECTORY
        ```

    1. If you're using a Java runtime that does not include openjceplus, you must explicitly specify the openjceplus.jar, the location of the OCK library,
    and the jgskit library when running your application. Use the following options:

        ```console
        -Xbootclasspath/a:$ANYDIRECTORY/openjceplus.jar
        ```

        ```console
        '-Dock.library.path=$PROJECT_HOME/OCK/'
        ```

        ```console
        -Djgskit.library.path=$ANYDIRECTORY
        ```

# Features And Algorithms

The following algorithms are registered by the OpenJCEPlus and OpenJCEPlusFIPS providers.

| Algorithm Type            | Algorithm Name             | OpenJCEPlusFIPS | OpenJCEPlus  | Notes        |
| --------------------------|----------------------------|-----------------|--------------|--------------|
AlgorithmParameterGenerator | CCM                        |X                |X             |              |
AlgorithmParameterGenerator | DSA                        |                 |X             |              |
AlgorithmParameterGenerator | DiffieHellman              |X                |X             |              |
AlgorithmParameterGenerator | EC                         |X                |X             |              |
AlgorithmParameterGenerator | GCM                        |X                |X             |              |
AlgorithmParameters         | AES                        |X                |X             |              |
AlgorithmParameters         | CCM                        |X                |X             |              |
AlgorithmParameters         | ChaCha20-Poly1305          |                 |X             |              |
AlgorithmParameters         | DESede                     |                 |X             |              |
AlgorithmParameters         | DSA                        |X                |X             |              |
AlgorithmParameters         | DiffieHellman              |X                |X             |              |
AlgorithmParameters         | EC                         |X                |X             |              |
AlgorithmParameters         | GCM                        |X                |X             |              |
AlgorithmParameters         | OAEP                       |X                |X             |              |
AlgorithmParameters         | RSAPSS                     |X                |X             |              |
Cipher                      | AES                        |X                |X             |              |
Cipher                      | AES/CCM/NoPadding          |X                |X             |              |
Cipher                      | AES/GCM/NoPadding          |X                |X             |              |
Cipher                      | ChaCha20                   |                 |X             |              |
Cipher                      | ChaCha20-Poly1305          |                 |X             |              |
Cipher                      | DESede                     |                 |X             |              |
Cipher                      | RSA                        |X                |X             |              |
KeyAgreement                | DiffieHellman              |X                |X             |              |
KeyAgreement                | ECDH                       |X                |X             |              |
KeyAgreement                | X25519                     |                 |X             |              |
KeyAgreement                | X448                       |                 |X             |              |
KeyAgreement                | XDH                        |                 |X             |              |
KeyFactory                  | DSA                        |X                |X             |              |
KeyFactory                  | DiffieHellman              |X                |X             |              |
KeyFactory                  | EC                         |X                |X             |              |
KeyFactory                  | RSA                        |X                |X             |              |
KeyFactory                  | RSAPSS                     |X                |X             |              |
KeyFactory                  | X25519                     |                 |X             |              |
KeyFactory                  | X448                       |                 |X             |              |
KeyFactory                  | XDH                        |                 |X             |              |
KeyGenerator                | AES                        |X                |X             |              |
KeyGenerator                | ChaCha20                   |                 |X             |              |
KeyGenerator                | DESede                     |                 |X             |              |
KeyGenerator                | HmacMD5                    |                 |X             |              |
KeyGenerator                | HmacSHA1                   |                 |X             |              |
KeyGenerator                | HmacSHA224                 |X                |X             |              |
KeyGenerator                | HmacSHA256                 |X                |X             |              |
KeyGenerator                | HmacSHA3-224               |X                |X             |              |
KeyGenerator                | HmacSHA3-256               |X                |X             |              |
KeyGenerator                | HmacSHA3-384               |X                |X             |              |
KeyGenerator                | HmacSHA3-512               |X                |X             |              |
KeyGenerator                | HmacSHA384                 |X                |X             |              |
KeyGenerator                | HmacSHA512                 |X                |X             |              |
KeyGenerator                | SunTls12KeyMaterial        |X                |X             |              |
KeyGenerator                | SunTls12MasterSecret       |X                |X             |              |
KeyGenerator                | SunTls12Prf                |X                |X             |              |
KeyGenerator                | SunTls12RsaPremasterSecret |X                |X             |              |
KeyGenerator                | SunTlsKeyMaterial          |X                |X             |              |
KeyGenerator                | SunTlsMasterSecret         |X                |X             |              |
KeyGenerator                | SunTlsPrf                  |X                |X             |              |
KeyGenerator                | SunTlsRsaPremasterSecret   |X                |X             |              |
KeyGenerator                | kda-hkdf-with-sha1         |                 |X             |              |
KeyGenerator                | kda-hkdf-with-sha224       |X                |X             |              |
KeyGenerator                | kda-hkdf-with-sha256       |X                |X             |              |
KeyGenerator                | kda-hkdf-with-sha384       |X                |X             |              |
KeyGenerator                | kda-hkdf-with-sha512       |X                |X             |              |
KeyPairGenerator            | DSA                        |                 |X             |              |
KeyPairGenerator            | DiffieHellman              |X                |X             |              |
KeyPairGenerator            | EC                         |X                |X             |[ECKeyPairGenerator incorrect keysize](#eckeypairgenerator-incorrect-keysize)|
KeyPairGenerator            | RSA                        |X                |X             |              |
KeyPairGenerator            | RSAPSS                     |X                |X             |              |
KeyPairGenerator            | X25519                     |                 |X             |              |
KeyPairGenerator            | X448                       |                 |X             |              |
KeyPairGenerator            | XDH                        |                 |X             |              |
KeyWrap                     | AES/KW/NoPadding           |X                |X             |[AESKW](#AESKW)|
KeyWrap                     | AES/KWP/NoPadding          |X                |X             |[AESKW](#AESKW)|
Mac                         | HmacMD5                    |                 |X             |              |
Mac                         | HmacSHA1                   |                 |X             |              |
Mac                         | HmacSHA224                 |X                |X             |              |
Mac                         | HmacSHA256                 |X                |X             |              |
Mac                         | HmacSHA3-224               |X                |X             |              |
Mac                         | HmacSHA3-256               |X                |X             |              |
Mac                         | HmacSHA3-384               |X                |X             |              |
Mac                         | HmacSHA3-512               |X                |X             |              |
Mac                         | HmacSHA384                 |X                |X             |              |
Mac                         | HmacSHA512                 |X                |X             |              |
MessageDigest               | MD5                        |X                |X             |              |
MessageDigest               | SHA-1                      |X                |X             |              |
MessageDigest               | SHA-224                    |X                |X             |              |
MessageDigest               | SHA-256                    |X                |X             |              |
MessageDigest               | SHA-384                    |X                |X             |              |
MessageDigest               | SHA-512                    |X                |X             |              |
MessageDigest               | SHA-512/224                |X                |X             |              |
MessageDigest               | SHA-512/256                |X                |X             |              |
MessageDigest               | SHA3-224                   |X                |X             |              |
MessageDigest               | SHA3-256                   |X                |X             |              |
MessageDigest               | SHA3-384                   |X                |X             |              |
MessageDigest               | SHA3-512                   |X                |X             |              |
SecretKeyFactory            | AES                        |X                |X             |              |
SecretKeyFactory            | ChaCha20                   |                 |X             |              |
SecretKeyFactory            | DESede                     |                 |X             |              |
SecretKeyFactory            | PBKDF2WithHmacSHA1         |                 |X             |              |
SecretKeyFactory            | PBKDF2WithHmacSHA224       |X                |X             |              |
SecretKeyFactory            | PBKDF2WithHmacSHA256       |X                |X             |              |
SecretKeyFactory            | PBKDF2WithHmacSHA384       |X                |X             |              |
SecretKeyFactory            | PBKDF2WithHmacSHA512       |X                |X             |              |
SecureRandom                | SHA256DRBG                 |X                |X             |              |
SecureRandom                | SHA512DRBG                 |X                |X             |              |
Signature                   | NONEwithDSA                |X                |X             |              |
Signature                   | NONEwithECDSA              |X                |X             |              |
Signature                   | NONEwithRSA                |X                |X             |              |
Signature                   | RSAPSS                     |X                |X             |              |
Signature                   | RSAforSSL                  |X                |X             |              |
Signature                   | SHA1withDSA                |                 |X             |              |
Signature                   | SHA1withECDSA              |                 |X             |              |
Signature                   | SHA1withRSA                |X                |X             |              |
Signature                   | SHA224withDSA              |X                |X             |              |
Signature                   | SHA224withECDSA            |X                |X             |              |
Signature                   | SHA224withRSA              |X                |X             |              |
Signature                   | SHA256withDSA              |X                |X             |              |
Signature                   | SHA256withECDSA            |X                |X             |              |
Signature                   | SHA256withRSA              |X                |X             |              |
Signature                   | SHA3-224withDSA            |                 |X             |              |
Signature                   | SHA3-224withECDSA          |                 |X             |              |
Signature                   | SHA3-224withRSA            |                 |X             |              |
Signature                   | SHA3-256withDSA            |                 |X             |              |
Signature                   | SHA3-256withECDSA          |                 |X             |              |
Signature                   | SHA3-256withRSA            |                 |X             |              |
Signature                   | SHA3-384withDSA            |                 |X             |              |
Signature                   | SHA3-384withECDSA          |                 |X             |              |
Signature                   | SHA3-384withRSA            |                 |X             |              |
Signature                   | SHA3-512withDSA            |                 |X             |              |
Signature                   | SHA3-512withECDSA          |                 |X             |              |
Signature                   | SHA3-512withRSA            |                 |X             |              |
Signature                   | SHA384withECDSA            |X                |X             |              |
Signature                   | SHA384withRSA              |X                |X             |              |
Signature                   | SHA512withECDSA            |X                |X             |              |
Signature                   | SHA512withRSA              |X                |X             |              |

## Algorithm Notes

### ECKeyPairGenerator incorrect keysize

The behaviour for initializing an `ECKeyPairGenerator` with a keysize that is incorrect (i.e., doesn't correspond to the size of one of the expected curves) has changed.

In previous releases, an incorrect keysize would cause a default initialization to `256`.

A `ProviderException` is thrown now if the user attempts to use an `ECKeyPairGenerator` that was initialized with an incorrect keysize.

**NOTE**: One can revert to the previous behaviour using the `-Dopenjceplus.ec.allowIncorrectKeysizes=true` command line argument.

<<<<<<< HEAD
### AESKW
AES Key Wrap based on NIST SP800-38F.

Code does not allow the specification of an IV. However, it will return the default ICV as defined in the NIST SP800-38F. 


=======
>>>>>>> 3a500e4d
# Contributions

The following contribution guidelines should be followed:

1. View this projects [LICENSE](LICENSE) file. Be sure terms and conditions are acceptable.

1. View this projects [NOTICES.md](NOTICES.md) file. Be sure terms and conditions are acceptable.

1. Java code should be styled according to the included [style.xml](style.xml) eclipse rules.

1. C code should be styled using the clang-format tool using the included [.clang-format](.clang-format) rules.

1. A pull request should be sent for review only after the github action associated with this repository is automatically executed when a pull request is created.

1. AI generated code is NOT allowed in the main line cryptographic code (i.e. All code in OpenJCEPlus/src/main directory). However, it maybe used for test code.  If GenAI code is used it must be tagged. The begin tag needs to indicate the GenAI tool used to create the code.

   Here are more guidelines:

   - All code that incorporates any output from GenAI tool must be tagged regardless of whether the tag automatically appears in the output or you are manually re-typing GenAI output

   - This applies to all GenAI outputs regardless of the use case.

   - You MUST validate that the use of the GenAI tool does not produce protected code (i.e. code that is copyrighted or licensed outside of our project's current licenses).

    An example of a tagging would be:

    ```console
    /* Start code generated by <GenAI tool> */

    /* End code  generated by <GenAI tool> */
    ```<|MERGE_RESOLUTION|>--- conflicted
+++ resolved
@@ -400,15 +400,13 @@
 
 **NOTE**: One can revert to the previous behaviour using the `-Dopenjceplus.ec.allowIncorrectKeysizes=true` command line argument.
 
-<<<<<<< HEAD
 ### AESKW
 AES Key Wrap based on NIST SP800-38F.
 
 Code does not allow the specification of an IV. However, it will return the default ICV as defined in the NIST SP800-38F. 
 
 
-=======
->>>>>>> 3a500e4d
+
 # Contributions
 
 The following contribution guidelines should be followed:
